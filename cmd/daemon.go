package cmd

import (
	"fmt"
	"os"

	"github.com/filecoin-project/venus/fixtures/assets"
	"github.com/filecoin-project/venus/fixtures/networks"
	"github.com/filecoin-project/venus/venus-shared/actors"
	types2 "github.com/filecoin-project/venus/venus-shared/actors/types"
	"github.com/filecoin-project/venus/venus-shared/utils"

	"github.com/filecoin-project/venus/pkg/util/ulimit"

	paramfetch "github.com/filecoin-project/go-paramfetch"

	_ "net/http/pprof" // nolint: golint

	cmds "github.com/ipfs/go-ipfs-cmds"
	logging "github.com/ipfs/go-log/v2"

	"github.com/filecoin-project/venus/app/node"
	"github.com/filecoin-project/venus/app/paths"
	"github.com/filecoin-project/venus/pkg/config"
	"github.com/filecoin-project/venus/pkg/genesis"
	"github.com/filecoin-project/venus/pkg/journal"
	"github.com/filecoin-project/venus/pkg/migration"
	"github.com/filecoin-project/venus/pkg/repo"
)

var log = logging.Logger("daemon")

const (
	makeGenFlag     = "make-genesis"
	preTemplateFlag = "genesis-template"
)

var daemonCmd = &cmds.Command{
	Helptext: cmds.HelpText{
		Tagline: "Initialize a venus repo, Start a long-running daemon process",
	},
	Options: []cmds.Option{
		cmds.StringOption(makeGenFlag, "make genesis"),
		cmds.StringOption(preTemplateFlag, "template for make genesis"),
		cmds.StringOption(SwarmAddress, "multiaddress to listen on for filecoin network connections"),
		cmds.StringOption(SwarmPublicRelayAddress, "public multiaddress for routing circuit relay traffic.  Necessary for relay nodes to provide this if they are not publically dialable"),
		cmds.BoolOption(OfflineMode, "start the node without networking"),
		cmds.BoolOption(ELStdout),
		cmds.BoolOption(ULimit, "manage open file limit").WithDefault(true),
		cmds.StringOption(AuthServiceURL, "venus auth service URL"),
<<<<<<< HEAD
=======
		cmds.StringOption(AuthServiceToken, "venus auth service token"),
>>>>>>> 0179375c
		cmds.StringsOption(BootstrapPeers, "set the bootstrap peers"),
		cmds.BoolOption(IsRelay, "advertise and allow venus network traffic to be relayed through this node"),
		cmds.StringOption(ImportSnapshot, "import chain state from a given chain export file or url"),
		cmds.StringOption(GenesisFile, "path of file or HTTP(S) URL containing archive of genesis block DAG data"),
		cmds.StringOption(Network, "when set, populates config with network specific parameters, eg. mainnet,2k,calibrationnet,interopnet,butterflynet").WithDefault("mainnet"),
		cmds.StringOption(Password, "set wallet password"),
	},
	Run: func(req *cmds.Request, re cmds.ResponseEmitter, env cmds.Environment) error {
		if limit, _ := req.Options[ULimit].(bool); limit {
			if _, _, err := ulimit.ManageFdLimit(); err != nil {
				log.Errorf("setting file descriptor limit: %s", err)
			}
		}

		repoDir, _ := req.Options[OptionRepoDir].(string)
		repoDir, err := paths.GetRepoPath(repoDir)
		if err != nil {
			return err
		}
		ps, err := assets.GetProofParams()
		if err != nil {
			return err
		}
		srs, err := assets.GetSrs()
		if err != nil {
			return err
		}
		if err := paramfetch.GetParams(req.Context, ps, srs, 0); err != nil {
			return fmt.Errorf("fetching proof parameters: %w", err)
		}

		exist, err := repo.Exists(repoDir)
		if err != nil {
			return err
		}
		if !exist {
			defer func() {
				if err != nil {
					log.Infof("Failed to initialize venus, cleaning up %s after attempt...", repoDir)
					if err := os.RemoveAll(repoDir); err != nil {
						log.Errorf("Failed to clean up failed repo: %s", err)
					}
				}
			}()
			log.Infof("Initializing repo at '%s'", repoDir)

			if err := re.Emit(repoDir); err != nil {
				return err
			}
			if err := repo.InitFSRepo(repoDir, repo.LatestVersion, config.NewDefaultConfig()); err != nil {
				return err
			}

			if err = initRun(req); err != nil {
				return err
			}
		}

		return daemonRun(req, re)
	},
}

func initRun(req *cmds.Request) error {
	rep, err := getRepo(req)
	if err != nil {
		return err
	}
	// The only error Close can return is that the repo has already been closed.
	defer func() {
		_ = rep.Close()
	}()
	var genesisFunc genesis.InitFunc
	cfg := rep.Config()
	network, _ := req.Options[Network].(string)
	if err := networks.SetConfigFromOptions(cfg, network); err != nil {
		return fmt.Errorf("setting config: %v", err)
	}
	// genesis node
	if mkGen, ok := req.Options[makeGenFlag].(string); ok {
		preTp := req.Options[preTemplateFlag]
		if preTp == nil {
			return fmt.Errorf("must also pass file with genesis template to `--%s`", preTemplateFlag)
		}

		node.SetNetParams(cfg.NetworkParams)
		if err := actors.SetNetworkBundle(int(cfg.NetworkParams.NetworkType)); err != nil {
			return err
		}
		utils.ReloadMethodsMap()

		genesisFunc = genesis.MakeGenesis(req.Context, rep, mkGen, preTp.(string), cfg.NetworkParams.ForkUpgradeParam)
	} else {
		genesisFileSource, _ := req.Options[GenesisFile].(string)
		genesisFunc, err = genesis.LoadGenesis(req.Context, rep, genesisFileSource, network)
		if err != nil {
			return err
		}
	}
	if authServiceURL, ok := req.Options[AuthServiceURL].(string); ok && len(authServiceURL) > 0 {
		cfg.API.VenusAuthURL = authServiceURL
		if authServiceToken, ok := req.Options[AuthServiceToken].(string); ok && len(authServiceToken) > 0 {
			cfg.API.VenusAuthToken = authServiceToken
		} else {
			return fmt.Errorf("must also pass token with venus auth service to `--%s`", AuthServiceToken)
		}
	}

	if err := rep.ReplaceConfig(cfg); err != nil {
		log.Errorf("Error replacing config %s", err)
		return err
	}

	if err := node.Init(req.Context, rep, genesisFunc); err != nil {
		log.Errorf("Error initializing node %s", err)
		return err
	}

	return nil
}

func daemonRun(req *cmds.Request, re cmds.ResponseEmitter) error {
	// third precedence is config file.
	rep, err := getRepo(req)
	if err != nil {
		return err
	}

	config := rep.Config()
	if err := networks.SetConfigFromNetworkType(config, config.NetworkParams.NetworkType); err != nil {
		return fmt.Errorf("set config failed %v %v", config.NetworkParams.NetworkType, err)
	}
	log.Infof("network params: %+v", config.NetworkParams)
	log.Infof("upgrade params: %+v", config.NetworkParams.ForkUpgradeParam)

	if err := actors.SetNetworkBundle(int(config.NetworkParams.NetworkType)); err != nil {
		return err
	}
	utils.ReloadMethodsMap()
	types2.SetEip155ChainID(config.NetworkParams.Eip155ChainID)
	log.Infof("Eip155ChainId %v", types2.Eip155ChainID)

	// second highest precedence is env vars.
	if envAPI := os.Getenv("VENUS_API"); envAPI != "" {
		config.API.APIAddress = envAPI
	}

	// highest precedence is cmd line flag.
	if flagAPI, ok := req.Options[OptionAPI].(string); ok && flagAPI != "" {
		config.API.APIAddress = flagAPI
	}

	if swarmAddress, ok := req.Options[SwarmAddress].(string); ok && swarmAddress != "" {
		config.Swarm.Address = swarmAddress
	}

	if publicRelayAddress, ok := req.Options[SwarmPublicRelayAddress].(string); ok && publicRelayAddress != "" {
		config.Swarm.PublicRelayAddress = publicRelayAddress
	}

	if authURL, ok := req.Options[AuthServiceURL].(string); ok && len(authURL) > 0 {
		config.API.VenusAuthURL = authURL
	}
	if authServiceToken, ok := req.Options[AuthServiceToken].(string); ok && len(authServiceToken) > 0 {
		config.API.VenusAuthToken = authServiceToken
	}
	if len(config.API.VenusAuthURL)+len(config.API.VenusAuthToken) > 0 && len(config.API.VenusAuthToken)*len(config.API.VenusAuthURL) == 0 {
		return fmt.Errorf("must set both venus auth service url and token at the same time")
	}

	if bootPeers, ok := req.Options[BootstrapPeers].([]string); ok && len(bootPeers) > 0 {
		config.Bootstrap.Addresses = MergePeers(config.Bootstrap.Addresses, bootPeers)
	}

	if bootPeers, ok := req.Options[BootstrapPeers].([]string); ok && len(bootPeers) > 0 {
		config.Bootstrap.Addresses = MergePeers(config.Bootstrap.Addresses, bootPeers)
	}

	opts, err := node.OptionsFromRepo(rep)
	if err != nil {
		return err
	}

	if offlineMode, ok := req.Options[OfflineMode].(bool); ok { // nolint
		opts = append(opts, node.OfflineMode(offlineMode))
	}

	if isRelay, ok := req.Options[IsRelay].(bool); ok && isRelay {
		opts = append(opts, node.IsRelay())
	}
	importPath, _ := req.Options[ImportSnapshot].(string)
	if len(importPath) != 0 {
		err := Import(req.Context, rep, importPath)
		if err != nil {
			log.Errorf("failed to import snapshot, import path: %s, error: %s", importPath, err.Error())
			return err
		}
	}

	if password, _ := req.Options[Password].(string); len(password) > 0 {
		opts = append(opts, node.SetWalletPassword([]byte(password)))
	}

	journal, err := journal.NewZapJournal(rep.JournalPath()) // nolint
	if err != nil {
		return err
	}
	opts = append(opts, node.JournalConfigOption(journal))

	// Monkey-patch network parameters option will set package variables during node build
	opts = append(opts, node.MonkeyPatchNetworkParamsOption(config.NetworkParams))

	// Instantiate the node.
	fcn, err := node.New(req.Context, opts...)
	if err != nil {
		return err
	}

	if fcn.OfflineMode() {
		_ = re.Emit("Filecoin node running in offline mode (libp2p is disabled)\n")
	} else {
		_ = re.Emit(fmt.Sprintf("My peer ID is %s\n", fcn.Network().Host.ID().Pretty()))
		for _, a := range fcn.Network().Host.Addrs() {
			_ = re.Emit(fmt.Sprintf("Swarm listening on: %s\n", a))
		}
	}

	if _, ok := req.Options[ELStdout].(bool); ok {
		_ = re.Emit("--" + ELStdout + " option is deprecated\n")
	}

	// Start the node.
	if err := fcn.Start(req.Context); err != nil {
		return err
	}

	// Run API server around the node.
	ready := make(chan interface{}, 1)
	go func() {
		<-ready
		lines := []string{
			fmt.Sprintf("API server listening on %s\n", config.API.APIAddress),
		}
		_ = re.Emit(lines)
	}()

	// The request is expected to remain open so the daemon uses the request context.
	// Pass a new context here if the flow changes such that the command should exit while leaving
	// a forked deamon running.
	return fcn.RunRPCAndWait(req.Context, RootCmdDaemon, ready)
}

func getRepo(req *cmds.Request) (repo.Repo, error) {
	repoDir, _ := req.Options[OptionRepoDir].(string)
	repoDir, err := paths.GetRepoPath(repoDir)
	if err != nil {
		return nil, err
	}
	if err = migration.TryToMigrate(repoDir); err != nil {
		return nil, err
	}
	return repo.OpenFSRepo(repoDir, repo.LatestVersion)
}

func MergePeers(peerSet1 []string, peerSet2 []string) []string {

	filter := map[string]struct{}{}
	for _, peer := range peerSet1 {
		filter[peer] = struct{}{}
	}

	notInclude := []string{}
	for _, peer := range peerSet2 {
		_, has := filter[peer]
		if has {
			continue
		}
		filter[peer] = struct{}{}
		notInclude = append(notInclude, peer)
	}
	return append(peerSet1, notInclude...)
}<|MERGE_RESOLUTION|>--- conflicted
+++ resolved
@@ -48,10 +48,7 @@
 		cmds.BoolOption(ELStdout),
 		cmds.BoolOption(ULimit, "manage open file limit").WithDefault(true),
 		cmds.StringOption(AuthServiceURL, "venus auth service URL"),
-<<<<<<< HEAD
-=======
 		cmds.StringOption(AuthServiceToken, "venus auth service token"),
->>>>>>> 0179375c
 		cmds.StringsOption(BootstrapPeers, "set the bootstrap peers"),
 		cmds.BoolOption(IsRelay, "advertise and allow venus network traffic to be relayed through this node"),
 		cmds.StringOption(ImportSnapshot, "import chain state from a given chain export file or url"),
@@ -225,10 +222,6 @@
 		config.Bootstrap.Addresses = MergePeers(config.Bootstrap.Addresses, bootPeers)
 	}
 
-	if bootPeers, ok := req.Options[BootstrapPeers].([]string); ok && len(bootPeers) > 0 {
-		config.Bootstrap.Addresses = MergePeers(config.Bootstrap.Addresses, bootPeers)
-	}
-
 	opts, err := node.OptionsFromRepo(rep)
 	if err != nil {
 		return err
